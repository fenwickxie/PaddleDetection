#   Copyright (c) 2018 PaddlePaddle Authors. All Rights Reserved.
#
# Licensed under the Apache License, Version 2.0 (the "License");
# you may not use this file except in compliance with the License.
# You may obtain a copy of the License at
#
#     http://www.apache.org/licenses/LICENSE-2.0
#
# Unless required by applicable law or agreed to in writing, software
# distributed under the License is distributed on an "AS IS" BASIS,
# WITHOUT WARRANTIES OR CONDITIONS OF ANY KIND, either express or implied.
# See the License for the specific language governing permissions and
# limitations under the License.

from .. import core
from ..framework import convert_np_dtype_to_dtype_, default_main_program, default_startup_program
from ..unique_name import generate as unique_name
from control_flow import BlockGuard
from ..layer_helper import LayerHelper
from ..executor import global_scope

__all__ = [
    'data', 'BlockGuardServ', 'ListenAndServ', 'Send', 'open_recordio_file',
    'open_files', 'read_file', 'shuffle', 'double_buffer'
]


def data(name,
         shape,
         append_batch_size=True,
         dtype='float32',
         lod_level=0,
         type=core.VarDesc.VarType.LOD_TENSOR,
         stop_gradient=True):
    """
    **Data Layer**

    This function takes in the input and based on whether data has
    to be returned back as a minibatch, it creates the global variable by using
    the helper functions. The global variables can be accessed by all the
    following operators in the graph.

    All the input variables of this function are passed in as local variables
    to the LayerHelper constructor.

    Args:
       name(str): The name/alias of the function
       shape(list): Tuple declaring the shape.
       append_batch_size(bool): Whether or not to append the data as a batch.
       dtype(int|float): The type of data : float32, float_16, int etc
       type(VarType): The output type. By default it is LOD_TENSOR.
       lod_level(int): The LoD Level. 0 means the input data is not a sequence.
       main_program(Program): Name of the main program that calls this
       startup_program(Program): Name of the startup program
       stop_gradient(bool): A boolean that mentions whether gradient should flow.

    Returns:
        Variable: The global variable that gives access to the data.

    Examples:
        .. code-block:: python

          data = fluid.layers.data(name='x', shape=[784], dtype='float32')
    """
    helper = LayerHelper('data', **locals())
    shape = list(shape)
    for i in xrange(len(shape)):
        if shape[i] is None:
            shape[i] = -1
            append_batch_size = False
        elif shape[i] < 0:
            append_batch_size = False

    if append_batch_size:
        shape = [-1] + shape  # append batch size as -1

    return helper.create_global_variable(
        name=name,
        shape=shape,
        dtype=dtype,
        type=type,
        stop_gradient=stop_gradient,
        lod_level=lod_level)


class BlockGuardServ(BlockGuard):
    """
    BlockGuardServ class.

    BlockGuardServ class is used to create an op with a block in a program.
    """

    def __init__(self, server):
        if not (isinstance(server, ListenAndServ)):
            raise TypeError("BlockGuardServ takes a ListenAndServ")
        super(BlockGuardServ, self).__init__(server.helper.main_program)
        self.server = server

    def __exit__(self, exc_type, exc_val, exc_tb):
        if exc_type is not None:
            return False

        self.server.complete_op()
        return super(BlockGuardServ, self).__exit__(exc_type, exc_val, exc_tb)


class ListenAndServ(object):
    """
    ListenAndServ class.

    ListenAndServ class is used to wrap listen_and_serv op to create a server
    which can receive variables from clients and run a block.
    """

    def __init__(self, endpoint, inputs, fan_in=1, optimizer_mode=True):
        self.helper = LayerHelper("listen_and_serv")
        self.inputs = inputs
        self.outputs = []
        self.endpoint = endpoint
        self.fan_in = fan_in
        # FIXME(typhoonzero): add optimizer_mode is stupid, should make it more
        # general.
        self.optimizer_mode = optimizer_mode

    def do(self):
        return BlockGuardServ(self)

    def get_params_and_grads(self):
        main_program = self.helper.main_program
        current_block = main_program.current_block()
        parent_block = self.parent_block()
        # params and grads in the same order.
        params = list()
        grads = list()
        for op in current_block.ops:
            # FIXME(typhoonzero): op.inputs is None if it's cloned.
            if self.optimizer_mode:
                if "Grad" in op.inputs and "Param" in op.inputs:
                    params.append(op.inputs["Param"].name)
                    grads.append(op.inputs["Grad"].name)
            else:
                # simple recv mode, recv operators inputs.
                for iname in op.input_names:
                    for in_var_name in op.input(iname):
                        params.append(parent_block.var(in_var_name))
                        grads.append(parent_block.var(in_var_name))

        return params, grads

    def parent_block(self):
        prog = self.helper.main_program
        parent_idx = prog.current_block().parent_idx
        assert parent_idx >= 0
        parent_block = prog.block(parent_idx)
        return parent_block

    def complete_op(self):
        main_program = self.helper.main_program
        current_block = main_program.current_block()
        parent_block = self.parent_block()

        parent_block.append_op(
            type='listen_and_serv',
            inputs={"X": self.inputs},
            outputs={},
            attrs={
                'endpoint': self.endpoint,
                'Fanin': self.fan_in,
                'OptimizeBlock': current_block
            })


def Send(endpoints, send_vars, get_vars):
    """
    Send layer

    Args:
        endpoints: comma seperated IP:PORT pairs in the order
                   of send_vars to send
        send_vars: vars to send
        get_vars: vars to get from server after send completes.

    Send variables to the server side, and get vars from server
    side when server have finished running server side program.
    """
    assert (type(send_vars) == list)
    assert (type(get_vars) == list)

    epmap = endpoints.split(",")
    endpoints = list(set(epmap))

    helper = LayerHelper("Send", **locals())
    rpc_client_var = default_main_program().global_block().create_var(
        name="RPC_CLIENT_VAR", persistable=True, type=core.VarDesc.VarType.RAW)

    helper.append_op(
        type="send",
        inputs={"X": send_vars},
        outputs={"Out": get_vars,
                 "RPCClient": rpc_client_var},
        attrs={"endpoints": endpoints,
               "epmap": epmap})


def Recv(endpoints, get_vars):
    """
    Recv layer

    Args:
        endpoints: comma seperated IP:PORT pairs in the order
                   of send_vars to send
        send_vars: vars to send
        get_vars: vars to get from server after send completes.

    Send variables to the server side, and get vars from server
    side when server have finished running server side program.
    """
    assert (type(send_vars) == list)
    assert (type(get_vars) == list)

    epmap = endpoints.split(",")
    endpoints = list(set(epmap))

    helper = LayerHelper("Recv", **locals())
    helper.append_op(
        type="recv",
        inputs={"X": get_vars},
        outputs={"Out": get_vars},
        attrs={"endpoints": endpoints,
               "epmap": epmap})


def monkey_patch_reader_methods(reader):
    def __get_reader__():
        scope = global_scope()
        var = scope.find_var(reader.name)
        return var.get_reader()

    def eof():
        return not __get_reader__().has_next()

    def reset():
        return __get_reader__().reset()

    reader.eof = eof
    reader.reset = reset
    reader.stop_gradient = True
    reader.persistable = True
    return reader


def _copy_reader_var_(block, var):
    new_var = block.create_var(name=var.name, type=core.VarDesc.VarType.READER)
    new_var.desc.set_shapes(var.desc.shapes())
    new_var.desc.set_dtypes(var.desc.dtypes())
    new_var.persistable = True
    return new_var


def _copy_reader_create_op_(block, op):
    input_param_names = op.input_names
    new_input_map = {}
    for param_name in input_param_names:
        new_input_map[param_name] = []
        arg_names = op.input(param_name)
        for arg_name in arg_names:
            new_input_map[param_name].append(block.var(arg_name))

    output_param_names = op.output_names
    new_output_map = {}
    for param_name in output_param_names:
        new_output_map[param_name] = []
        arg_names = op.output(param_name)
        for arg_name in arg_names:
            new_output_map[param_name].append(block.var(arg_name))

    new_op = block.append_op(
        type=op.type,
        inputs=new_input_map,
        outputs=new_output_map,
        attrs=op.all_attrs())
    return new_op


def open_recordio_file(filename,
                       shapes,
                       lod_levels,
                       dtypes,
                       pass_num=1,
                       for_parallel=False):
    """
    Open a RecordIO file

    This layer takes a RecordIO file to read from and returns a Reader Variable.
    Via the Reader Variable, we can get data from the given RecordIO file.

    Args:
       filename(str): The RecordIO file's name.
       shapes(list): List of tuples which declaring data shapes.
       lod_levels(list): List of ints which declaring data lod_level.
       dtypes(list): List of strs which declaring data type.
       pass_num(int): Number of passes to run. After completing the
            given number of passes, 'has_next()' will return False.
       for_parallel(Bool): Set it as True if you are going to run
            subsequent operators in parallel.

    Returns:
       Variable: A Reader Variable via which we can get RecordIO file data.

    Examples:
       .. code-block:: python

         reader = fluid.layers.io.open_recordio_file(
                                          filename='./data.recordio',
                                          shapes=[(3,224,224), (1)],
                                          lod_levels=[0, 0],
                                          dtypes=['float32', 'int64'])

         # Via the reader, we can use 'read_file' layer to get data:
         image, label = fluid.layers.read_file(reader)
    """
    dtypes = [convert_np_dtype_to_dtype_(dt) for dt in dtypes]
    shape_concat = []
    ranks = []

    for shape in shapes:
        shape_concat.extend(shape)
        ranks.append(len(shape))

    var_name = unique_name('open_recordio_file')

    startup_blk = default_startup_program().current_block()
    startup_var = startup_blk.create_var(name=var_name)
    startup_blk.append_op(
        type='create_recordio_file_reader',
        outputs={'Out': [startup_var]},
        attrs={
            'shape_concat': shape_concat,
            'lod_levels': lod_levels,
            'filename': filename,
            'ranks': ranks
        })

    startup_var.desc.set_dtypes(dtypes)
    startup_var.persistable = True
    main_prog_var = _copy_reader_var_(default_main_program().current_block(),
                                      startup_var)

    if pass_num > 1:
        main_prog_var = multi_pass(reader=main_prog_var, pass_num=pass_num)

    if for_parallel:
<<<<<<< HEAD
        main_prog_var = for_parallel(reader=main_prog_var)
=======
        main_prog_var = parallelize(reader=main_prog_var)
>>>>>>> ee178d5a

    return monkey_patch_reader_methods(main_prog_var)


def open_files(filenames,
               shapes,
               lod_levels,
               dtypes,
               thread_num,
               buffer_size=None,
               pass_num=1,
               for_parallel=False):
    """
    Open files

    This layer takes a list of files to read from and returns a Reader Variable. 
    Via the Reader Variable, we can get data from given files. All files must 
    have name suffixs to indicate their formats, e.g., '*.recordio'. 

    Args:
       filenames(list): The list of file names.
       shapes(list): List of tuples which declaring data shapes.
       lod_levels(list): List of ints which declaring data lod_level.
       dtypes(list): List of strs which declaring data type.
       thread_num(int): The maximal concurrent prefetch thread number.
       buffer_size(int): The size of prefetch buffer.
       pass_num(int): Number of passes to run. After completing the 
            given number of passes, 'has_next()' will return False.
       for_parallel(Bool): Set it as True if you are going to run 
            subsequent operators in parallel.

    Returns:
       Variable: A Reader Variable via which we can get file data.

    Examples:
       .. code-block:: python

         reader = fluid.layers.io.open_files(filenames=['./data1.recordio',
                                                     './data2.recordio'],
                                             shapes=[(3,224,224), (1)],
                                             lod_levels=[0, 0],
                                             dtypes=['float32', 'int64'],
                                             thread_num=2,
                                             buffer_size=2)

         # Via the reader, we can use 'read_file' layer to get data:
         image, label = fluid.layers.io.read_file(reader)
    """
    if buffer_size is None:
        buffer_size = thread_num
    if isinstance(filenames, basestring):
        filenames = [filenames]
    dtypes = [convert_np_dtype_to_dtype_(dt) for dt in dtypes]
    shape_concat = []
    ranks = []

    for shape in shapes:
        shape_concat.extend(shape)
        ranks.append(len(shape))

    multi_file_reader_name = unique_name('multi_file_reader')
    startup_blk = default_startup_program().current_block()
    startup_reader = startup_blk.create_var(name=multi_file_reader_name)
    startup_blk.append_op(
        type='open_files',
        outputs={'Out': [startup_reader]},
        attrs={
            'shape_concat': shape_concat,
            'lod_levels': lod_levels,
            'ranks': ranks,
            'file_names': filenames,
            'thread_num': thread_num,
            'buffer_size': buffer_size
        })

    startup_reader.desc.set_dtypes(dtypes)
    startup_reader.persistable = True
    main_prog_reader = _copy_reader_var_(default_main_program().current_block(),
                                         startup_reader)
    if pass_num > 1:
        main_prog_reader = multi_pass(
            reader=main_prog_reader, pass_num=pass_num)

    if for_parallel:
<<<<<<< HEAD
        main_prog_reader = for_parallel(reader=main_prog_reader)
=======
        main_prog_reader = parallelize(reader=main_prog_reader)
>>>>>>> ee178d5a

    return monkey_patch_reader_methods(main_prog_reader)


<<<<<<< HEAD
def __create_unshared_decorated_reader__(op_type, reader, attrs={}):
=======
def __create_shared_decorated_reader__(op_type, reader, attrs):
>>>>>>> ee178d5a
    var_name = unique_name(op_type)
    startup_blk = default_startup_program().current_block()
    startup_var = startup_blk.create_var(name=var_name)
    startop_op = startup_blk.append_op(
        type=op_type,
        inputs={'UnderlyingReader': reader},
        outputs={'Out': [startup_var]},
        attrs=attrs)
    startup_var.persistable = True
    main_prog_block = default_main_program().current_block()
    main_prog_var = _copy_reader_var_(main_prog_block, startup_var)
    _copy_reader_create_op_(main_prog_block, startop_op)
    return monkey_patch_reader_methods(main_prog_var)


<<<<<<< HEAD
def __create_shared_decorated_reader__(op_type, reader, attrs={}):
=======
def __create_unshared_decorated_reader__(op_type, reader, attrs):
>>>>>>> ee178d5a
    new_reader_name = unique_name(op_type)
    main_blk = default_main_program().current_block()
    new_reader = main_blk.create_var(name=new_reader_name)
    main_blk.append_op(
        type=op_type,
        inputs={'UnderlyingReader': reader},
        outputs={'Out': [new_reader]},
        attrs=attrs)
    new_reader.persistable = True
    new_reader.stop_gradient = True
    return monkey_patch_reader_methods(new_reader)


def shuffle(reader, buffer_size):
    return __create_unshared_decorated_reader__(
        'create_shuffle_reader', reader, {'buffer_size': int(buffer_size)})


def double_buffer(reader, place=None):
    attrs = dict()
    if place is not None:
        attrs['place'] = str(place).upper()
    return __create_unshared_decorated_reader__('create_double_buffer_reader',
                                                reader, attrs)


def multi_pass(reader, pass_num):
    return __create_shared_decorated_reader__(
        'create_multi_pass_reader', reader, {'pass_num': int(pass_num)})


<<<<<<< HEAD
def for_parallel(reader):
    return __create_shared_decorated_reader__('create_threaded_reader', reader)
=======
def parallelize(reader):
    return __create_shared_decorated_reader__('create_threaded_reader', reader,
                                              {})
>>>>>>> ee178d5a


def read_file(file_obj):
    helper = LayerHelper('read_file')
    out = [
        helper.create_tmp_variable(
            stop_gradient=True, dtype='float32')
        for _ in range(len(file_obj.desc.shapes()))
    ]
    helper.append_op(
        type='read', inputs={'Reader': [file_obj]}, outputs={'Out': out})
    if len(out) == 1:
        return out[0]
    else:
        return out<|MERGE_RESOLUTION|>--- conflicted
+++ resolved
@@ -350,11 +350,7 @@
         main_prog_var = multi_pass(reader=main_prog_var, pass_num=pass_num)
 
     if for_parallel:
-<<<<<<< HEAD
-        main_prog_var = for_parallel(reader=main_prog_var)
-=======
         main_prog_var = parallelize(reader=main_prog_var)
->>>>>>> ee178d5a
 
     return monkey_patch_reader_methods(main_prog_var)
 
@@ -439,20 +435,12 @@
             reader=main_prog_reader, pass_num=pass_num)
 
     if for_parallel:
-<<<<<<< HEAD
-        main_prog_reader = for_parallel(reader=main_prog_reader)
-=======
         main_prog_reader = parallelize(reader=main_prog_reader)
->>>>>>> ee178d5a
 
     return monkey_patch_reader_methods(main_prog_reader)
 
 
-<<<<<<< HEAD
-def __create_unshared_decorated_reader__(op_type, reader, attrs={}):
-=======
 def __create_shared_decorated_reader__(op_type, reader, attrs):
->>>>>>> ee178d5a
     var_name = unique_name(op_type)
     startup_blk = default_startup_program().current_block()
     startup_var = startup_blk.create_var(name=var_name)
@@ -468,11 +456,7 @@
     return monkey_patch_reader_methods(main_prog_var)
 
 
-<<<<<<< HEAD
-def __create_shared_decorated_reader__(op_type, reader, attrs={}):
-=======
 def __create_unshared_decorated_reader__(op_type, reader, attrs):
->>>>>>> ee178d5a
     new_reader_name = unique_name(op_type)
     main_blk = default_main_program().current_block()
     new_reader = main_blk.create_var(name=new_reader_name)
@@ -504,14 +488,9 @@
         'create_multi_pass_reader', reader, {'pass_num': int(pass_num)})
 
 
-<<<<<<< HEAD
-def for_parallel(reader):
-    return __create_shared_decorated_reader__('create_threaded_reader', reader)
-=======
 def parallelize(reader):
     return __create_shared_decorated_reader__('create_threaded_reader', reader,
                                               {})
->>>>>>> ee178d5a
 
 
 def read_file(file_obj):
