import paddle.v2.framework.core as core
import unittest
import numpy
from paddle.v2.framework.op import Operator


class OpTestMeta(type):
    """
    Operator Test ClassMeta.
    
    It injects `test_all` method into user's OperatorTest class, to make Python 
    unittest module run that method.
    
    The `test_all` read what value is stored in `self`. It use self's values to
    create and run a operator, and check whether that op is OK or not.
    
    See `test_add_two_op` for example usage.
    """

    def __new__(cls, name, bases, attrs):
        obj = super(OpTestMeta, cls).__new__(cls, name, bases, attrs)

        def test_all(self):
            scope = core.Scope()
            kwargs = dict()
            places = [core.CPUPlace()]
            if core.is_compile_gpu():
                places.append(core.GPUPlace(0))

            for place in places:
                for in_name in Operator.get_op_input_names(self.type):
<<<<<<< HEAD
                    if hasattr(self, in_name):
=======
                    if hasattr(self, "inputs") and in_name in self.inputs:
>>>>>>> 460326f4
                        kwargs[in_name] = in_name
                        var = scope.new_var(in_name).get_tensor()
                        arr = self.inputs[in_name]
                        var.set_dims(arr.shape)
                        var.set(arr, place)
                    else:
                        kwargs[in_name] = "@EMPTY@"

                for out_name in Operator.get_op_output_names(self.type):
<<<<<<< HEAD
                    if hasattr(self, out_name):
                        kwargs[out_name] = out_name
                        scope.new_var(out_name).get_tensor()

                for attr_name in Operator.get_op_attr_names(self.type):
                    if hasattr(self, attr_name):
                        kwargs[attr_name] = getattr(self, attr_name)
=======
                    if not hasattr(self, "outputs"):
                        raise ValueError(
                            "The test op must set self.outputs dict.")
                    if out_name not in self.outputs:
                        raise ValueError("The %s is not in self.outputs dict." %
                                         (out_name))
                    kwargs[out_name] = out_name
                    scope.new_var(out_name).get_tensor()

                for attr_name in Operator.get_op_attr_names(self.type):
                    if hasattr(self, "attrs") and attr_name in self.attrs:
                        kwargs[attr_name] = self.attrs[attr_name]
>>>>>>> 460326f4

                op = Operator(self.type, **kwargs)

                op.infer_shape(scope)

                ctx = core.DeviceContext.create(place)
                op.run(scope, ctx)

                for out_name in Operator.get_op_output_names(self.type):
                    actual = numpy.array(scope.find_var(out_name).get_tensor())
                    expect = self.outputs[out_name]
                    numpy.isclose(actual, expect)

        obj.test_all = test_all
        return obj<|MERGE_RESOLUTION|>--- conflicted
+++ resolved
@@ -29,11 +29,7 @@
 
             for place in places:
                 for in_name in Operator.get_op_input_names(self.type):
-<<<<<<< HEAD
-                    if hasattr(self, in_name):
-=======
                     if hasattr(self, "inputs") and in_name in self.inputs:
->>>>>>> 460326f4
                         kwargs[in_name] = in_name
                         var = scope.new_var(in_name).get_tensor()
                         arr = self.inputs[in_name]
@@ -43,15 +39,6 @@
                         kwargs[in_name] = "@EMPTY@"
 
                 for out_name in Operator.get_op_output_names(self.type):
-<<<<<<< HEAD
-                    if hasattr(self, out_name):
-                        kwargs[out_name] = out_name
-                        scope.new_var(out_name).get_tensor()
-
-                for attr_name in Operator.get_op_attr_names(self.type):
-                    if hasattr(self, attr_name):
-                        kwargs[attr_name] = getattr(self, attr_name)
-=======
                     if not hasattr(self, "outputs"):
                         raise ValueError(
                             "The test op must set self.outputs dict.")
@@ -64,7 +51,6 @@
                 for attr_name in Operator.get_op_attr_names(self.type):
                     if hasattr(self, "attrs") and attr_name in self.attrs:
                         kwargs[attr_name] = self.attrs[attr_name]
->>>>>>> 460326f4
 
                 op = Operator(self.type, **kwargs)
 
