add_python_test(test_framework
    test_protobuf.py
    test_scope.py
    test_operator.py
    test_default_scope_funcs.py
    test_net.py
    test_tensor.py
    test_fc_op.py
    test_add_two_op.py
    test_sgd_op.py
    test_mul_op.py
    test_mean_op.py
    test_sigmoid_op.py
    test_softmax_op.py
    test_rowwise_add_op.py
<<<<<<< HEAD
    test_network.py
    gradient_checker.py
    test_uniform_random_op.py)
=======
    gradient_checker.py
    )
>>>>>>> a1e16bb5
<|MERGE_RESOLUTION|>--- conflicted
+++ resolved
@@ -13,11 +13,5 @@
     test_sigmoid_op.py
     test_softmax_op.py
     test_rowwise_add_op.py
-<<<<<<< HEAD
-    test_network.py
     gradient_checker.py
-    test_uniform_random_op.py)
-=======
-    gradient_checker.py
-    )
->>>>>>> a1e16bb5
+    test_uniform_random_op.py)