--- conflicted
+++ resolved
@@ -201,132 +201,12 @@
   }
 };
 
-<<<<<<< HEAD
-class CrossEntropyGradientOp : public CrossEntropyGradientOpBase {
- public:
-  using CrossEntropyGradientOpBase::CrossEntropyGradientOpBase;
-
-  void InferShape(framework::InferShapeContext* ctx) const override {
-    PADDLE_ENFORCE(ctx->HasInput("X"), "Input(X) should be not null.");
-    CrossEntropyGradientOpBase::InferShape(ctx);
-  }
-};
-
-class CrossEntropyOp2 : public CrossEntropyOpBase {
- public:
-  using CrossEntropyOpBase::CrossEntropyOpBase;
-
-  void InferShape(framework::InferShapeContext* ctx) const override {
-    CrossEntropyOpBase::InferShape(ctx);
-
-    PADDLE_ENFORCE(ctx->HasOutput("XShape"),
-                   "Output(XShape) should be not null.");
-
-    PADDLE_ENFORCE(ctx->HasOutput("MatchX"),
-                   "Output(MatchX) should be not null.");
-
-    auto x_dims = ctx->GetInputDim("X");
-    auto x_dims_vec = framework::vectorize(x_dims);
-    x_dims_vec.push_back(0);
-    ctx->SetOutputDim("XShape", framework::make_ddim(x_dims_vec));
-    x_dims[x_dims.size() - 1] = 1;
-    ctx->SetOutputDim("MatchX", x_dims);
-    ctx->ShareLoD("X", /*->*/ "XShape");
-  }
-
- protected:
-  bool IsSoftLabel(framework::InferShapeContext* ctx) const override {
-    return false;
-  }
-};
-
-class CrossEntropyGradientOp2 : public CrossEntropyGradientOpBase {
- public:
-  using CrossEntropyGradientOpBase::CrossEntropyGradientOpBase;
-
-  void InferShape(framework::InferShapeContext* ctx) const override {
-    PADDLE_ENFORCE(ctx->HasInput("MatchX"), "Input(MatchX) must exist");
-    CrossEntropyGradientOpBase::InferShape(ctx);
-  }
-
- protected:
-  virtual framework::DDim GetXDim(framework::InferShapeContext* ctx) const {
-    auto x_shape = ctx->GetInputDim("XShape");
-    return framework::DDim(x_shape.Get(), x_shape.size() - 1);
-  }
-
-  virtual const char* VarNameWithXLoD() const { return "XShape"; }
-
-  virtual bool IsSoftLabel(framework::InferShapeContext* ctx) const {
-    return false;
-  }
-};
-
-class CrossEntropyOpMaker2 : public framework::OpProtoAndCheckerMaker {
- public:
-  void Make() override {
-    AddInput("X",
-             "(Tensor, default Tensor<float>), a tensor whose last dimension "
-             "size is equal to the number of classes. This input is a "
-             "probability computed by the previous operator, which is almost "
-             "always the result of a softmax operator.");
-    AddInput(
-        "Label",
-        "(Tensor), the tensor which represents the ground truth. It has the "
-        "same shape with 'X' except the last dimension. One hot Tensor.");
-    AddOutput("Y",
-              "(Tensor, default Tensor<float>), a tensor whose shape is same "
-              "with 'X' except that the last dimension size is 1. It "
-              "represents the cross entropy loss.");
-    AddOutput("XShape", "Temporaily variable to save shape and LoD of X.");
-    AddOutput("MatchX",
-              "X value that matches label, used for gradient computation.");
-    AddAttr<int>("ignore_index",
-                 "(int, default -100), Specifies a target value that is"
-                 "ignored and does not contribute to the input gradient."
-                 "Only valid if soft_label is set to False")
-        .SetDefault(-100);
-    AddComment(R"DOC(
-Hard-label CrossEntropy Operator.
-
-The input 'X' and 'Label' will first be logically flattened to 2-D matrixs. 
-The matrix's second dimension(row length) is as same as the original last 
-dimension, and the first dimension(column length) is the product of all other 
-original dimensions. Then the softmax computation will take palce on each raw 
-of flattened matrixs.
-
-Only support hard label.
-
-Both the input X and Label can carry the LoD (Level of Details) information,
-or not. But the output only shares the LoD information with input X.
-
-)DOC");
-  }
-};
-
-class CrossEntropyGradOpDescMaker2 : public framework::SingleGradOpDescMaker {
- public:
-  using framework::SingleGradOpDescMaker::SingleGradOpDescMaker;
-
- protected:
-  std::unique_ptr<framework::OpDesc> Apply() const override {
-    std::unique_ptr<framework::OpDesc> op(new framework::OpDesc());
-    op->SetType("cross_entropy_grad2");
-    op->SetInput("Label", Input("Label"));
-    op->SetInput("MatchX", Output("MatchX"));
-    op->SetInput("XShape", Output("XShape"));
-    op->SetInput(framework::GradVarName("Y"), OutputGrad("Y"));
-    op->SetOutput(framework::GradVarName("X"), InputGrad("X"));
-    op->SetAttrMap(Attrs());
-    return op;
-=======
 class CrossEntropyOpInferVarType
     : public framework::PassInDtypeAndVarTypeToOutput {
  protected:
   std::unordered_map<std::string, std::string> GetInputOutputWithSameType()
       const override {
     return std::unordered_map<std::string, std::string>{{"X", /*->*/ "Y"}};
->>>>>>> 79df026d
   }
 };
 }  // namespace operators
