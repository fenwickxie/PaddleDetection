--- conflicted
+++ resolved
@@ -94,8 +94,6 @@
 
 inline size_t FindLastSet(size_t x) { return sizeof(size_t) * 8 - clz(x); }
 #endif  // !_WIN32
-<<<<<<< HEAD
-}
 // set a code interface to create multiple code
 class Code {
  public:
@@ -112,8 +110,6 @@
   virtual int get_max_code_length() const = 0;
   virtual ~CodeTable() {}
 };
-=======
->>>>>>> dd6fd4c7
 
 class SimpleCode : public Code {
  public:
