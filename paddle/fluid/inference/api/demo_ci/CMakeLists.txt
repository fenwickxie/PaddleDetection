cmake_minimum_required(VERSION 3.0)
project(cpp_inference_demo CXX C)
option(WITH_MKL        "Compile demo with MKL/OpenBlas support, default use MKL."       ON)
option(WITH_GPU        "Compile demo with GPU/CPU, default use CPU."                    OFF)
option(WITH_STATIC_LIB "Compile demo with static/shared library, default use static."   ON)
<<<<<<< HEAD
=======
option(USE_TENSORRT "Compile demo with TensorRT."   OFF)
>>>>>>> 3c957af1

macro(safe_set_static_flag)
    foreach(flag_var
        CMAKE_CXX_FLAGS CMAKE_CXX_FLAGS_DEBUG CMAKE_CXX_FLAGS_RELEASE
        CMAKE_CXX_FLAGS_MINSIZEREL CMAKE_CXX_FLAGS_RELWITHDEBINFO)
      if(${flag_var} MATCHES "/MD")
        string(REGEX REPLACE "/MD" "/MT" ${flag_var} "${${flag_var}}")
      endif(${flag_var} MATCHES "/MD")
    endforeach(flag_var)
endmacro()

if (WIN32)
  if (WITH_STATIC_LIB)
    safe_set_static_flag()
    add_definitions(-DSTATIC_LIB)
    set(CMAKE_CXX_FLAGS ${CMAKE_CXX_FLAGS} "/w")
    set(CMAKE_CXX_FLAGS_RELEASE ${CMAKE_CXX_FLAGS_RELEASE} "/w")
  endif()
  set(CMAKE_STATIC_LIBRARY_PREFIX "lib")
else()
  set(CMAKE_CXX_FLAGS "${CMAKE_CXX_FLAGS} -std=c++11")
  set(CMAKE_STATIC_LIBRARY_PREFIX "")
endif()
message("flags" ${CMAKE_CXX_FLAGS})

if(NOT DEFINED PADDLE_LIB)
  message(FATAL_ERROR "please set PADDLE_LIB with -DPADDLE_LIB=/path/paddle/lib")
endif()
if(NOT DEFINED DEMO_NAME)
  message(FATAL_ERROR "please set DEMO_NAME with -DDEMO_NAME=demo_name")
endif()


if(WITH_GPU)
  if(NOT WIN32)
    set(CUDA_LIB "/usr/local/cuda/lib64/" CACHE STRING "CUDA Library")
  else()
    if(CUDA_LIB STREQUAL "")
    set(CUDA_LIB "C:\\Program\ Files\\NVIDIA GPU Computing Toolkit\\CUDA\\v8.0\\lib\\x64")
    endif()
  endif(NOT WIN32)
endif()

<<<<<<< HEAD
include_directories("E:/Paddle/")
=======
include_directories("D:/Paddle/")
>>>>>>> 3c957af1
include_directories("${PADDLE_LIB}")
include_directories("${PADDLE_LIB}/third_party/install/protobuf/include")
include_directories("${PADDLE_LIB}/third_party/install/glog/include")
include_directories("${PADDLE_LIB}/third_party/install/gflags/include")
include_directories("${PADDLE_LIB}/third_party/install/xxhash/include")
if (NOT WIN32)
include_directories("${PADDLE_LIB}/third_party/install/snappy/include")
include_directories("${PADDLE_LIB}/third_party/install/snappystream/include")
include_directories("${PADDLE_LIB}/third_party/install/zlib/include")
endif(NOT WIN32)

include_directories("${PADDLE_LIB}/third_party/boost")
include_directories("${PADDLE_LIB}/third_party/eigen3")

if (NOT WIN32)
<<<<<<< HEAD
=======
  if (USE_TENSORRT AND WITH_GPU)
      include_directories("${TENSORRT_INCLUDE_DIR}")
      link_directories("${TENSORRT_LIB_DIR}")
  endif()
endif(NOT WIN32)

if (NOT WIN32)
>>>>>>> 3c957af1
link_directories("${PADDLE_LIB}/third_party/install/snappy/lib")
link_directories("${PADDLE_LIB}/third_party/install/snappystream/lib")
link_directories("${PADDLE_LIB}/third_party/install/zlib/lib")
endif(NOT WIN32)

link_directories("${PADDLE_LIB}/third_party/install/protobuf/lib")
link_directories("${PADDLE_LIB}/third_party/install/glog/lib")
link_directories("${PADDLE_LIB}/third_party/install/gflags/lib")
<<<<<<< HEAD
link_directories("${PADDLE_LIB}/paddle/fluid/inference")
=======
link_directories("${PADDLE_LIB}/third_party/install/xxhash/lib")
link_directories("${PADDLE_LIB}/paddle/lib")
>>>>>>> 3c957af1

# add_executable(${DEMO_NAME} ${DEMO_NAME}.cc)
 # add_library(${DEMO_NAME} ${DEMO_NAME}.cc)
add_executable(real_data_icnet_tester real_data_icnet_tester.cc)

# add_library(${DEMO_NAME} SHARED  ${DEMO_NAME}.cc)
# add_executable(test test.cc)
add_executable(thread_icnet_test thread_icnet_test.cc)

if(WITH_MKL)
  include_directories("${PADDLE_LIB}/third_party/install/mklml/include")
<<<<<<< HEAD
  set(MATH_LIB ${PADDLE_LIB}/third_party/install/mklml/lib/libmklml_intel${CMAKE_SHARED_LIBRARY_SUFFIX} 
=======
  set(MATH_LIB ${PADDLE_LIB}/third_party/install/mklml/lib/libmklml_intel${CMAKE_SHARED_LIBRARY_SUFFIX}
>>>>>>> 3c957af1
               ${PADDLE_LIB}/third_party/install/mklml/lib/libiomp5${CMAKE_SHARED_LIBRARY_SUFFIX})
  set(MKLDNN_PATH "${PADDLE_LIB}/third_party/install/mkldnn")
  if(EXISTS ${MKLDNN_PATH})
    include_directories("${MKLDNN_PATH}/include")
    set(MKLDNN_LIB ${MKLDNN_PATH}/lib/libmkldnn.so.0)
  endif()
else()
  set(MATH_LIB ${PADDLE_LIB}/third_party/install/openblas/lib/libopenblas${CMAKE_STATIC_LIBRARY_SUFFIX})
endif()

# Note: libpaddle_inference_api.so/a must put before libpaddle_fluid.so/a
if(WITH_STATIC_LIB)
  set(DEPS
<<<<<<< HEAD
	  ${PADDLE_LIB}/paddle/fluid/inference/libpaddle_fluid${CMAKE_STATIC_LIBRARY_SUFFIX})
else()
  set(DEPS
      ${PADDLE_LIB}/paddle/fluid/inference/libpaddle_fluid${CMAKE_SHARED_LIBRARY_SUFFIX})
=======
      ${PADDLE_LIB}/paddle/lib/libpaddle_fluid${CMAKE_STATIC_LIBRARY_SUFFIX})
else()
  set(DEPS
      ${PADDLE_LIB}/paddle/lib/libpaddle_fluid${CMAKE_SHARED_LIBRARY_SUFFIX})
>>>>>>> 3c957af1
endif()

if (NOT WIN32)
set(EXTERNAL_LIB "-lrt -ldl -lpthread")
set(DEPS ${DEPS}
    ${MATH_LIB} ${MKLDNN_LIB}
    glog gflags protobuf snappystream snappy z xxhash
    ${EXTERNAL_LIB})
else()
set(DEPS ${DEPS}
    ${MATH_LIB} ${MKLDNN_LIB}
    ${CMAKE_STATIC_LIBRARY_PREFIX}glog  ${CMAKE_STATIC_LIBRARY_PREFIX}gflags  ${CMAKE_STATIC_LIBRARY_PREFIX}protobuf
    ${EXTERNAL_LIB})
# NOTE(dzhwinter) shlwapi is deprecated.
set(DEPS ${DEPS} libcmt shlwapi)
endif(NOT WIN32)

if(WITH_GPU)
  if(NOT WIN32)
<<<<<<< HEAD
=======
    if (USE_TENSORRT)
      set(DEPS ${DEPS} ${TENSORRT_LIB_DIR}/libnvinfer${CMAKE_STATIC_LIBRARY_SUFFIX})
      set(DEPS ${DEPS} ${TENSORRT_LIB_DIR}/libnvinfer_plugin${CMAKE_STATIC_LIBRARY_SUFFIX})
    endif()
>>>>>>> 3c957af1
    set(DEPS ${DEPS} ${CUDA_LIB}/libcudart${CMAKE_SHARED_LIBRARY_SUFFIX})
  else()
    set(DEPS ${DEPS} ${CUDA_LIB}/cudart${CMAKE_STATIC_LIBRARY_SUFFIX} )
  set(DEPS ${DEPS} ${CUDA_LIB}/cublas${CMAKE_STATIC_LIBRARY_SUFFIX} )
  set(DEPS ${DEPS} ${CUDA_LIB}/cudnn${CMAKE_STATIC_LIBRARY_SUFFIX} )
  endif()
endif()

target_link_libraries(real_data_icnet_tester ${DEPS})

# target_link_libraries(${DEMO_NAME} ${DEPS})
# target_link_libraries(test ${DEMO_NAME} )
target_link_libraries(thread_icnet_test ${DEPS})
# target_compile_definitions(${DEMO_NAME} PRIVATE "API_DEFINITION")<|MERGE_RESOLUTION|>--- conflicted
+++ resolved
@@ -3,10 +3,7 @@
 option(WITH_MKL        "Compile demo with MKL/OpenBlas support, default use MKL."       ON)
 option(WITH_GPU        "Compile demo with GPU/CPU, default use CPU."                    OFF)
 option(WITH_STATIC_LIB "Compile demo with static/shared library, default use static."   ON)
-<<<<<<< HEAD
-=======
 option(USE_TENSORRT "Compile demo with TensorRT."   OFF)
->>>>>>> 3c957af1
 
 macro(safe_set_static_flag)
     foreach(flag_var
@@ -40,7 +37,7 @@
 endif()
 
 
-if(WITH_GPU)
+if(WITH_GPU) # default gpu path
   if(NOT WIN32)
     set(CUDA_LIB "/usr/local/cuda/lib64/" CACHE STRING "CUDA Library")
   else()
@@ -50,11 +47,6 @@
   endif(NOT WIN32)
 endif()
 
-<<<<<<< HEAD
-include_directories("E:/Paddle/")
-=======
-include_directories("D:/Paddle/")
->>>>>>> 3c957af1
 include_directories("${PADDLE_LIB}")
 include_directories("${PADDLE_LIB}/third_party/install/protobuf/include")
 include_directories("${PADDLE_LIB}/third_party/install/glog/include")
@@ -70,8 +62,6 @@
 include_directories("${PADDLE_LIB}/third_party/eigen3")
 
 if (NOT WIN32)
-<<<<<<< HEAD
-=======
   if (USE_TENSORRT AND WITH_GPU)
       include_directories("${TENSORRT_INCLUDE_DIR}")
       link_directories("${TENSORRT_LIB_DIR}")
@@ -79,7 +69,6 @@
 endif(NOT WIN32)
 
 if (NOT WIN32)
->>>>>>> 3c957af1
 link_directories("${PADDLE_LIB}/third_party/install/snappy/lib")
 link_directories("${PADDLE_LIB}/third_party/install/snappystream/lib")
 link_directories("${PADDLE_LIB}/third_party/install/zlib/lib")
@@ -88,12 +77,8 @@
 link_directories("${PADDLE_LIB}/third_party/install/protobuf/lib")
 link_directories("${PADDLE_LIB}/third_party/install/glog/lib")
 link_directories("${PADDLE_LIB}/third_party/install/gflags/lib")
-<<<<<<< HEAD
-link_directories("${PADDLE_LIB}/paddle/fluid/inference")
-=======
 link_directories("${PADDLE_LIB}/third_party/install/xxhash/lib")
 link_directories("${PADDLE_LIB}/paddle/lib")
->>>>>>> 3c957af1
 
 # add_executable(${DEMO_NAME} ${DEMO_NAME}.cc)
  # add_library(${DEMO_NAME} ${DEMO_NAME}.cc)
@@ -105,11 +90,7 @@
 
 if(WITH_MKL)
   include_directories("${PADDLE_LIB}/third_party/install/mklml/include")
-<<<<<<< HEAD
-  set(MATH_LIB ${PADDLE_LIB}/third_party/install/mklml/lib/libmklml_intel${CMAKE_SHARED_LIBRARY_SUFFIX} 
-=======
   set(MATH_LIB ${PADDLE_LIB}/third_party/install/mklml/lib/libmklml_intel${CMAKE_SHARED_LIBRARY_SUFFIX}
->>>>>>> 3c957af1
                ${PADDLE_LIB}/third_party/install/mklml/lib/libiomp5${CMAKE_SHARED_LIBRARY_SUFFIX})
   set(MKLDNN_PATH "${PADDLE_LIB}/third_party/install/mkldnn")
   if(EXISTS ${MKLDNN_PATH})
@@ -123,17 +104,10 @@
 # Note: libpaddle_inference_api.so/a must put before libpaddle_fluid.so/a
 if(WITH_STATIC_LIB)
   set(DEPS
-<<<<<<< HEAD
 	  ${PADDLE_LIB}/paddle/fluid/inference/libpaddle_fluid${CMAKE_STATIC_LIBRARY_SUFFIX})
 else()
   set(DEPS
       ${PADDLE_LIB}/paddle/fluid/inference/libpaddle_fluid${CMAKE_SHARED_LIBRARY_SUFFIX})
-=======
-      ${PADDLE_LIB}/paddle/lib/libpaddle_fluid${CMAKE_STATIC_LIBRARY_SUFFIX})
-else()
-  set(DEPS
-      ${PADDLE_LIB}/paddle/lib/libpaddle_fluid${CMAKE_SHARED_LIBRARY_SUFFIX})
->>>>>>> 3c957af1
 endif()
 
 if (NOT WIN32)
@@ -153,13 +127,10 @@
 
 if(WITH_GPU)
   if(NOT WIN32)
-<<<<<<< HEAD
-=======
     if (USE_TENSORRT)
       set(DEPS ${DEPS} ${TENSORRT_LIB_DIR}/libnvinfer${CMAKE_STATIC_LIBRARY_SUFFIX})
       set(DEPS ${DEPS} ${TENSORRT_LIB_DIR}/libnvinfer_plugin${CMAKE_STATIC_LIBRARY_SUFFIX})
     endif()
->>>>>>> 3c957af1
     set(DEPS ${DEPS} ${CUDA_LIB}/libcudart${CMAKE_SHARED_LIBRARY_SUFFIX})
   else()
     set(DEPS ${DEPS} ${CUDA_LIB}/cudart${CMAKE_STATIC_LIBRARY_SUFFIX} )
