/* Copyright (c) 2016 PaddlePaddle Authors. All Rights Reserve.

Licensed under the Apache License, Version 2.0 (the "License");
you may not use this file except in compliance with the License.
You may obtain a copy of the License at

    http://www.apache.org/licenses/LICENSE-2.0

Unless required by applicable law or agreed to in writing, software
distributed under the License is distributed on an "AS IS" BASIS,
WITHOUT WARRANTIES OR CONDITIONS OF ANY KIND, either express or implied.
See the License for the specific language governing permissions and
limitations under the License. */

#include "paddle/framework/operator.h"

namespace paddle {
namespace framework {

std::string OperatorBase::DebugString() const {
  std::stringstream ss;
<<<<<<< HEAD
  ss << "Op(" << Type() << "), inputs:(";
  for (size_t i = 0; i < inputs_.size(); ++i) {
    ss << inputs_[i];
    if (i != inputs_.size() - 1) {
      ss << ", ";
    }
=======
  ss << "=================\n";
  ss << "type = " << type_ << "\n";
  ss << "inputs = [";
  for (auto& ipt : inputs_) {
    ss << ipt << ", ";
>>>>>>> 83f263e6
  }
  ss << "), outputs:(";
  for (size_t i = 0; i < outputs_.size(); ++i) {
    ss << outputs_[i];
    if (i != outputs_.size() - 1) {
      ss << ", ";
    }
  }
  ss << ").";
  return ss.str();
}

}  // namespace framework
}  // namespace paddle<|MERGE_RESOLUTION|>--- conflicted
+++ resolved
@@ -19,20 +19,12 @@
 
 std::string OperatorBase::DebugString() const {
   std::stringstream ss;
-<<<<<<< HEAD
-  ss << "Op(" << Type() << "), inputs:(";
+  ss << "Op(" << type_ << "), inputs:(";
   for (size_t i = 0; i < inputs_.size(); ++i) {
     ss << inputs_[i];
     if (i != inputs_.size() - 1) {
       ss << ", ";
     }
-=======
-  ss << "=================\n";
-  ss << "type = " << type_ << "\n";
-  ss << "inputs = [";
-  for (auto& ipt : inputs_) {
-    ss << ipt << ", ";
->>>>>>> 83f263e6
   }
   ss << "), outputs:(";
   for (size_t i = 0; i < outputs_.size(); ++i) {
